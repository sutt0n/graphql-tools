--- conflicted
+++ resolved
@@ -11,20 +11,21 @@
   GraphQLString,
   InlineFragmentNode,
   Kind,
+  OperationDefinitionNode,
   extendSchema,
   getNamedType,
   isNamedType,
   parse,
 } from 'graphql';
 import {
+  IDelegateToSchemaOptions,
+  IFieldResolver,
   IResolvers,
   MergeInfo,
-  IFieldResolver,
-  VisitType,
   MergeTypeCandidate,
   TypeWithResolvers,
+  VisitType,
   VisitTypeResult,
-  IDelegateToSchemaOptions,
 } from '../Interfaces';
 import {
   extractExtensionDefinitions,
@@ -275,57 +276,10 @@
     });
   });
 
-<<<<<<< HEAD
-  addResolveFunctionsToSchema(
-    mergedSchema,
-    mergeDeep(generatedResolvers, resolvers),
-  );
-=======
-  fullResolvers = mergeDeep(fullResolvers, passedResolvers);
-
-  const query = new GraphQLObjectType({
-    name: 'Query',
-    fields: () => fieldMapToFieldConfigMap(queryFields, resolveType),
-  });
-
-  let mutation;
-  if (!isEmptyObject(mutationFields)) {
-    mutation = new GraphQLObjectType({
-      name: 'Mutation',
-      fields: () => fieldMapToFieldConfigMap(mutationFields, resolveType),
-    });
-  }
-
-  let subscription;
-  if (!isEmptyObject(subscriptionFields)) {
-    subscription = new GraphQLObjectType({
-      name: 'Subscription',
-      fields: () => fieldMapToFieldConfigMap(subscriptionFields, resolveType),
-    });
-  }
-
-  typeRegistry.addType('Query', query);
-  typeRegistry.addType('Mutation', mutation);
-  typeRegistry.addType('Subscription', subscription);
-
-  let mergedSchema = new GraphQLSchema({
-    query,
-    mutation,
-    subscription,
-    types: typeRegistry.getAllTypes(),
-  });
-
-  extensions.forEach(extension => {
-    // TODO fix types https://github.com/apollographql/graphql-tools/issues/542
-    mergedSchema = (extendSchema as any)(
-      mergedSchema,
-      extension,
-      backcompatOptions,
-    );
-  });
-
-  addResolveFunctionsToSchema({ schema: mergedSchema, resolvers: fullResolvers });
->>>>>>> 76d278d8
+  addResolveFunctionsToSchema({
+    schema: mergedSchema,
+    resolvers: mergeDeep(generatedResolvers, resolvers),
+  });
 
   forEachField(mergedSchema, field => {
     if (field.resolve) {
@@ -395,10 +349,7 @@
         ...options,
         transforms: [
           ...(options.transforms || []),
-          Transforms.ExpandAbstractTypes(
-            options.info.schema,
-            options.schema,
-          ),
+          Transforms.ExpandAbstractTypes(options.info.schema, options.schema),
           Transforms.ReplaceFieldWithFragment(
             options.schema,
             fragmentReplacements,
@@ -479,16 +430,27 @@
 function parseFragmentToInlineFragment(
   definitions: string,
 ): InlineFragmentNode {
-  const document = parse(definitions);
-  for (const definition of document.definitions) {
-    if (definition.kind === Kind.FRAGMENT_DEFINITION) {
-      return {
-        kind: Kind.INLINE_FRAGMENT,
-        typeCondition: definition.typeCondition,
-        selectionSet: definition.selectionSet,
-      };
-    }
-  }
+  if (definitions.trim().startsWith('fragment')) {
+    const document = parse(definitions);
+    for (const definition of document.definitions) {
+      if (definition.kind === Kind.FRAGMENT_DEFINITION) {
+        return {
+          kind: Kind.INLINE_FRAGMENT,
+          typeCondition: definition.typeCondition,
+          selectionSet: definition.selectionSet,
+        };
+      }
+    }
+  }
+
+  const query = parse(`{${definitions}}`)
+    .definitions[0] as OperationDefinitionNode;
+  for (const selection of query.selectionSet.selections) {
+    if (selection.kind === Kind.INLINE_FRAGMENT) {
+      return selection;
+    }
+  }
+
   throw new Error('Could not parse fragment');
 }
 
